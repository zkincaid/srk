# OASIS_START
<<<<<<< HEAD
# DO NOT EDIT (digest: 456253b26a94e8d60cc1580aba9389b8)
=======
# DO NOT EDIT (digest: 6c9fcab29f1fb366855f006960356742)
>>>>>>> b8227579
# Ignore VCS directories, you can use the same kind of rule outside
# OASIS_START/STOP if you want to exclude directories that contains
# useless stuff for the build process
true: annot, bin_annot
<**/.svn>: -traverse
<**/.svn>: not_hygienic
".bzr": -traverse
".bzr": not_hygienic
".hg": -traverse
".hg": not_hygienic
".git": -traverse
".git": not_hygienic
"_darcs": -traverse
"_darcs": not_hygienic
# Library srk
"src/srk.cmxs": use_srk
"src/srkUtil.cmx": for-pack(Srk)
"src/log.cmx": for-pack(Srk)
"src/disjointSet.cmx": for-pack(Srk)
"src/memo.cmx": for-pack(Srk)
"src/featureTree.cmx": for-pack(Srk)
"src/qQ.cmx": for-pack(Srk)
"src/zZ.cmx": for-pack(Srk)
"src/syntax.cmx": for-pack(Srk)
"src/interval.cmx": for-pack(Srk)
"src/smt.cmx": for-pack(Srk)
"src/srkZ3.cmx": for-pack(Srk)
"src/ring.cmx": for-pack(Srk)
"src/linear.cmx": for-pack(Srk)
"src/polynomial.cmx": for-pack(Srk)
"src/expPolynomial.cmx": for-pack(Srk)
"src/interpretation.cmx": for-pack(Srk)
"src/srkApron.cmx": for-pack(Srk)
"src/polyhedron.cmx": for-pack(Srk)
"src/srkSimplify.cmx": for-pack(Srk)
"src/abstract.cmx": for-pack(Srk)
"src/nonlinear.cmx": for-pack(Srk)
"src/coordinateSystem.cmx": for-pack(Srk)
"src/wedge.cmx": for-pack(Srk)
"src/vas.cmx": for-pack(Srk)
"src/vass.cmx": for-pack(Srk)
"src/quantifier.cmx": for-pack(Srk)
"src/iteration.cmx": for-pack(Srk)
"src/solvablePolynomial.cmx": for-pack(Srk)
"src/transition.cmx": for-pack(Srk)
"src/bigO.cmx": for-pack(Srk)
"src/pathexpr.cmx": for-pack(Srk)
"src/weightedGraph.cmx": for-pack(Srk)
"src/transitionSystem.cmx": for-pack(Srk)
<src/*.ml{,i,y}>: pkg_ocamlgraph
<src/*.ml{,i,y}>: pkg_ppx_deriving.show
# Executable test_srk
"test/test_srk.native": pkg_Z3
"test/test_srk.native": pkg_apron
"test/test_srk.native": pkg_apron.boxMPQ
"test/test_srk.native": pkg_apron.octMPQ
"test/test_srk.native": pkg_apron.polkaMPQ
"test/test_srk.native": pkg_batteries
"test/test_srk.native": pkg_camlidl
"test/test_srk.native": pkg_gmp
"test/test_srk.native": pkg_ntl
"test/test_srk.native": pkg_oUnit
"test/test_srk.native": pkg_ocamlgraph
"test/test_srk.native": pkg_ocrs
"test/test_srk.native": pkg_ppx_deriving
"test/test_srk.native": pkg_ppx_deriving.eq
"test/test_srk.native": pkg_ppx_deriving.ord
"test/test_srk.native": pkg_ppx_deriving.show
"test/test_srk.native": use_srk
<test/*.ml{,i,y}>: pkg_Z3
<test/*.ml{,i,y}>: pkg_apron
<test/*.ml{,i,y}>: pkg_apron.boxMPQ
<test/*.ml{,i,y}>: pkg_apron.octMPQ
<test/*.ml{,i,y}>: pkg_apron.polkaMPQ
<test/*.ml{,i,y}>: pkg_batteries
<test/*.ml{,i,y}>: pkg_camlidl
<test/*.ml{,i,y}>: pkg_gmp
<test/*.ml{,i,y}>: pkg_ntl
<test/*.ml{,i,y}>: pkg_oUnit
<test/*.ml{,i,y}>: pkg_ocamlgraph
<test/*.ml{,i,y}>: pkg_ocrs
<test/*.ml{,i,y}>: pkg_ppx_deriving
<test/*.ml{,i,y}>: pkg_ppx_deriving.eq
<test/*.ml{,i,y}>: pkg_ppx_deriving.ord
<test/*.ml{,i,y}>: pkg_ppx_deriving.show
<test/*.ml{,i,y}>: use_srk
# Executable bigtop
"src/bigtop.native": pkg_Z3
"src/bigtop.native": pkg_apron
"src/bigtop.native": pkg_apron.boxMPQ
"src/bigtop.native": pkg_apron.octMPQ
"src/bigtop.native": pkg_apron.polkaMPQ
"src/bigtop.native": pkg_batteries
"src/bigtop.native": pkg_camlidl
"src/bigtop.native": pkg_gmp
"src/bigtop.native": pkg_ntl
"src/bigtop.native": pkg_ocrs
"src/bigtop.native": pkg_ppx_deriving
"src/bigtop.native": pkg_ppx_deriving.eq
"src/bigtop.native": pkg_ppx_deriving.ord
<src/*.ml{,i,y}>: pkg_Z3
<src/*.ml{,i,y}>: pkg_apron
<src/*.ml{,i,y}>: pkg_apron.boxMPQ
<src/*.ml{,i,y}>: pkg_apron.octMPQ
<src/*.ml{,i,y}>: pkg_apron.polkaMPQ
<src/*.ml{,i,y}>: pkg_batteries
<src/*.ml{,i,y}>: pkg_camlidl
<src/*.ml{,i,y}>: pkg_gmp
<src/*.ml{,i,y}>: pkg_ntl
<src/*.ml{,i,y}>: pkg_ocrs
<src/*.ml{,i,y}>: pkg_ppx_deriving
<src/*.ml{,i,y}>: pkg_ppx_deriving.eq
<src/*.ml{,i,y}>: pkg_ppx_deriving.ord
# OASIS_STOP
true: use_menhir<|MERGE_RESOLUTION|>--- conflicted
+++ resolved
@@ -1,9 +1,4 @@
-# OASIS_START
-<<<<<<< HEAD
-# DO NOT EDIT (digest: 456253b26a94e8d60cc1580aba9389b8)
-=======
 # DO NOT EDIT (digest: 6c9fcab29f1fb366855f006960356742)
->>>>>>> b8227579
 # Ignore VCS directories, you can use the same kind of rule outside
 # OASIS_START/STOP if you want to exclude directories that contains
 # useless stuff for the build process
