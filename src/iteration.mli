--- conflicted
+++ resolved
@@ -70,10 +70,7 @@
 module ProductWedge (A : PreDomainWedge) (B : PreDomainWedge) : PreDomainWedge
   with type 'a t = 'a A.t * 'a B.t
 
-<<<<<<< HEAD
 module MakeDomain(Iter : PreDomain) : Domain
-
-val identity : 'a context -> (symbol * symbol) list -> 'a formula
 
 (** Given a transition formula T and a transition predicate p, we say
    that p is an invariant of T if T(x,x') /\ T(x',x'') is consistent and
@@ -83,12 +80,7 @@
    This function takes a set of candidate transition predicates as input,
    determines which are invariant, and returns the non-empty cells of the
    partition. *)
-val invariant_partition : ?exists:(symbol -> bool) ->
-                          'a context ->
-                          (symbol * symbol) list ->
+val invariant_partition : 'a context ->
                           ('a formula) list ->
-                          'a formula ->
-                          ('a formula) list
-=======
-module MakeDomain(Iter : PreDomain) : Domain
->>>>>>> 49743a51
+                          'a TransitionFormula.t ->
+                          ('a formula) list